name: CI

on:
  push:
    branches: [ master ]
  pull_request:
    branches: [ master ]

jobs:
  test:
    runs-on: ${{ matrix.runner }}
    strategy:
      fail-fast: false
      matrix:
        go:
          - 1.19
        arch:
          - amd64
        runner:
          - ubuntu-latest
    steps:
      - name: Checkout code
        uses: actions/checkout@v3

      - name: Install Go
        uses: actions/setup-go@v3
        with:
          go-version: ${{ matrix.go }}

      - name: Get Go environment
        id: go-env
        run: |
          echo "::set-output name=cache::$(go env GOCACHE)"
          echo "::set-output name=modcache::$(go env GOMODCACHE)"

      - name: Set up cache
        uses: actions/cache@v3
        with:
          path: |
            ${{ steps.go-env.outputs.cache }}
            ${{ steps.go-env.outputs.modcache }}
          key: test-${{ runner.os }}-go-${{ hashFiles('**/go.sum') }}
          restore-keys: |
            test-${{ runner.os }}-go-

      - name: Build
        env:
          GOARCH: ${{ matrix.arch }}
          GOFLAGS: ${{ matrix.flags }}
        run: go build ./...

      - name: Test
        env:
          GOARCH: ${{ matrix.arch }}
          GOFLAGS: ${{ matrix.flags }}
          LOG_LEVEL: error
        run: go test -coverprofile=profile.out -covermode=atomic ./...

      - name: Upload artifact
        uses: actions/upload-artifact@v3
        with:
          name: coverage
          path: profile.out
          if-no-files-found: error
          retention-days: 1

  upload:
    runs-on: ubuntu-latest
    needs:
      - test
      - e2e_test
    steps:
      - name: Checkout code
        uses: actions/checkout@v3

      - name: Download artifact
        uses: actions/download-artifact@v3
        with:
          name: coverage

      - name: Send coverage
        uses: codecov/codecov-action@v3
        with:
          files: profile.out, profile_e2e.out

  lint:
    runs-on: ubuntu-latest
    steps:
      - name: Checkout code
        uses: actions/checkout@v3

      - name: Install Go
        uses: actions/setup-go@v3
        with:
          go-version: 1.19

      - name: Lint
        uses: golangci/golangci-lint-action@v3
        with:
          version: v1.49.0
          only-new-issues: true
          args: --timeout 5m

  check-generate:
    runs-on: ubuntu-latest
    steps:
      - name: Checkout code
        uses: actions/checkout@v3

      - name: Install Go
        uses: actions/setup-go@v3
        with:
          go-version: 1.19

      - name: Get Go environment
        id: go-env
        run: |
          echo "::set-output name=cache::$(go env GOCACHE)"
          echo "::set-output name=modcache::$(go env GOMODCACHE)"

      - name: Set up cache
        uses: actions/cache@v3
        with:
          path: |
            ${{ steps.go-env.outputs.cache }}
            ${{ steps.go-env.outputs.modcache }}
          key: check-generate-${{ runner.os }}-go-${{ hashFiles('**/go.sum') }}
          restore-keys: |
            check-generate-${{ runner.os }}-go-

      - name: Generate doc
        run: make gen-doc

      - name: Generate mocks
        run: make mock

      - name: Check git diff
        run: git diff --exit-code

  check-mod:
    runs-on: ubuntu-latest
    steps:
      - name: Checkout code
        uses: actions/checkout@v3

      - name: Install Go
        uses: actions/setup-go@v3
        with:
          go-version: 1.19

      - name: Get Go environment
        id: go-env
        run: |
          echo "::set-output name=cache::$(go env GOCACHE)"
          echo "::set-output name=modcache::$(go env GOMODCACHE)"

      - name: Set up cache
        uses: actions/cache@v3
        with:
          path: |
            ${{ steps.go-env.outputs.cache }}
            ${{ steps.go-env.outputs.modcache }}
          key: check-mod-${{ runner.os }}-go-${{ hashFiles('**/go.sum') }}
          restore-keys: |
            check-mod-${{ runner.os }}-go-

      - name: Download dependencies
        run: go mod download && go mod tidy

<<<<<<< HEAD
  e2e_test:
    runs-on: ubuntu-latest
    needs:
      - test
    steps:
      - name: Checkout code
        uses: actions/checkout@v3

      - name: Install Go
        uses: actions/setup-go@v3
        with:
          go-version: 1.19

      - name: Get Go environment
        id: go-env
        run: |
          echo "::set-output name=cache::$(go env GOCACHE)"
          echo "::set-output name=modcache::$(go env GOMODCACHE)"

      - name: Set up cache
        uses: actions/cache@v3
        with:
          path: |
            ${{ steps.go-env.outputs.cache }}
            ${{ steps.go-env.outputs.modcache }}
          key: test-${{ runner.os }}-go-${{ hashFiles('**/go.sum') }}
          restore-keys: |
            test-${{ runner.os }}-go-

      - name: Run Docker-compose
        run: docker-compose -f ./e2e/kafka_file/docker-compose-kafka.yml up -d

      - name: Set offset 0
        run: docker exec kafka_file_kafka_1 kafka-consumer-groups.sh --bootstrap-server kafka:9092 --group file-d --reset-offsets --to-earliest --all-topics

      - name: Run e2e tests
        run: go test ./e2e -coverprofile=profile_e2e.out -covermode=atomic --tags=e2e_new -count=1 -timeout=3m -coverpkg=./...

      - name: Upload artifact
        uses: actions/upload-artifact@v3
        with:
          name: coverage
          path: profile_e2e.out
          if-no-files-found: error
          retention-days: 1
=======
      - name: Check git diff
        run: git diff --exit-code
>>>>>>> 41901667
<|MERGE_RESOLUTION|>--- conflicted
+++ resolved
@@ -54,7 +54,7 @@
           GOARCH: ${{ matrix.arch }}
           GOFLAGS: ${{ matrix.flags }}
           LOG_LEVEL: error
-        run: go test -coverprofile=profile.out -covermode=atomic ./...
+        run: go test -coverprofile=profile.out -covermode=atomic -coverpkg=./... ./...
 
       - name: Upload artifact
         uses: actions/upload-artifact@v3
@@ -64,114 +64,8 @@
           if-no-files-found: error
           retention-days: 1
 
-  upload:
-    runs-on: ubuntu-latest
-    needs:
-      - test
-      - e2e_test
-    steps:
-      - name: Checkout code
-        uses: actions/checkout@v3
-
-      - name: Download artifact
-        uses: actions/download-artifact@v3
-        with:
-          name: coverage
-
-      - name: Send coverage
-        uses: codecov/codecov-action@v3
-        with:
-          files: profile.out, profile_e2e.out
-
-  lint:
-    runs-on: ubuntu-latest
-    steps:
-      - name: Checkout code
-        uses: actions/checkout@v3
-
-      - name: Install Go
-        uses: actions/setup-go@v3
-        with:
-          go-version: 1.19
-
-      - name: Lint
-        uses: golangci/golangci-lint-action@v3
-        with:
-          version: v1.49.0
-          only-new-issues: true
-          args: --timeout 5m
-
-  check-generate:
-    runs-on: ubuntu-latest
-    steps:
-      - name: Checkout code
-        uses: actions/checkout@v3
-
-      - name: Install Go
-        uses: actions/setup-go@v3
-        with:
-          go-version: 1.19
-
-      - name: Get Go environment
-        id: go-env
-        run: |
-          echo "::set-output name=cache::$(go env GOCACHE)"
-          echo "::set-output name=modcache::$(go env GOMODCACHE)"
-
-      - name: Set up cache
-        uses: actions/cache@v3
-        with:
-          path: |
-            ${{ steps.go-env.outputs.cache }}
-            ${{ steps.go-env.outputs.modcache }}
-          key: check-generate-${{ runner.os }}-go-${{ hashFiles('**/go.sum') }}
-          restore-keys: |
-            check-generate-${{ runner.os }}-go-
-
-      - name: Generate doc
-        run: make gen-doc
-
-      - name: Generate mocks
-        run: make mock
-
-      - name: Check git diff
-        run: git diff --exit-code
-
-  check-mod:
-    runs-on: ubuntu-latest
-    steps:
-      - name: Checkout code
-        uses: actions/checkout@v3
-
-      - name: Install Go
-        uses: actions/setup-go@v3
-        with:
-          go-version: 1.19
-
-      - name: Get Go environment
-        id: go-env
-        run: |
-          echo "::set-output name=cache::$(go env GOCACHE)"
-          echo "::set-output name=modcache::$(go env GOMODCACHE)"
-
-      - name: Set up cache
-        uses: actions/cache@v3
-        with:
-          path: |
-            ${{ steps.go-env.outputs.cache }}
-            ${{ steps.go-env.outputs.modcache }}
-          key: check-mod-${{ runner.os }}-go-${{ hashFiles('**/go.sum') }}
-          restore-keys: |
-            check-mod-${{ runner.os }}-go-
-
-      - name: Download dependencies
-        run: go mod download && go mod tidy
-
-<<<<<<< HEAD
   e2e_test:
     runs-on: ubuntu-latest
-    needs:
-      - test
     steps:
       - name: Checkout code
         uses: actions/checkout@v3
@@ -200,11 +94,8 @@
       - name: Run Docker-compose
         run: docker-compose -f ./e2e/kafka_file/docker-compose-kafka.yml up -d
 
-      - name: Set offset 0
-        run: docker exec kafka_file_kafka_1 kafka-consumer-groups.sh --bootstrap-server kafka:9092 --group file-d --reset-offsets --to-earliest --all-topics
-
-      - name: Run e2e tests
-        run: go test ./e2e -coverprofile=profile_e2e.out -covermode=atomic --tags=e2e_new -count=1 -timeout=3m -coverpkg=./...
+      - name: E2E
+        run: go test ./e2e -coverprofile=profile_e2e.out -covermode=atomic -tags=e2e_new -timeout=3m -coverpkg=./...
 
       - name: Upload artifact
         uses: actions/upload-artifact@v3
@@ -213,7 +104,109 @@
           path: profile_e2e.out
           if-no-files-found: error
           retention-days: 1
-=======
+
+  upload:
+    runs-on: ubuntu-latest
+    needs:
+      - test
+      - e2e_test
+    steps:
+      - name: Checkout code
+        uses: actions/checkout@v3
+
+      - name: Download artifact
+        uses: actions/download-artifact@v3
+        with:
+          name: coverage
+
+      - name: Send coverage
+        uses: codecov/codecov-action@v3
+        with:
+          files: profile.out, profile_e2e.out
+
+  lint:
+    runs-on: ubuntu-latest
+    steps:
+      - name: Checkout code
+        uses: actions/checkout@v3
+
+      - name: Install Go
+        uses: actions/setup-go@v3
+        with:
+          go-version: 1.19
+
+      - name: Lint
+        uses: golangci/golangci-lint-action@v3
+        with:
+          version: v1.49.0
+          only-new-issues: true
+          args: --timeout 5m
+
+  check-generate:
+    runs-on: ubuntu-latest
+    steps:
+      - name: Checkout code
+        uses: actions/checkout@v3
+
+      - name: Install Go
+        uses: actions/setup-go@v3
+        with:
+          go-version: 1.19
+
+      - name: Get Go environment
+        id: go-env
+        run: |
+          echo "::set-output name=cache::$(go env GOCACHE)"
+          echo "::set-output name=modcache::$(go env GOMODCACHE)"
+
+      - name: Set up cache
+        uses: actions/cache@v3
+        with:
+          path: |
+            ${{ steps.go-env.outputs.cache }}
+            ${{ steps.go-env.outputs.modcache }}
+          key: check-generate-${{ runner.os }}-go-${{ hashFiles('**/go.sum') }}
+          restore-keys: |
+            check-generate-${{ runner.os }}-go-
+
+      - name: Generate doc
+        run: make gen-doc
+
+      - name: Generate mocks
+        run: make mock
+
       - name: Check git diff
         run: git diff --exit-code
->>>>>>> 41901667
+
+  check-mod:
+    runs-on: ubuntu-latest
+    steps:
+      - name: Checkout code
+        uses: actions/checkout@v3
+
+      - name: Install Go
+        uses: actions/setup-go@v3
+        with:
+          go-version: 1.19
+
+      - name: Get Go environment
+        id: go-env
+        run: |
+          echo "::set-output name=cache::$(go env GOCACHE)"
+          echo "::set-output name=modcache::$(go env GOMODCACHE)"
+
+      - name: Set up cache
+        uses: actions/cache@v3
+        with:
+          path: |
+            ${{ steps.go-env.outputs.cache }}
+            ${{ steps.go-env.outputs.modcache }}
+          key: check-mod-${{ runner.os }}-go-${{ hashFiles('**/go.sum') }}
+          restore-keys: |
+            check-mod-${{ runner.os }}-go-
+
+      - name: Download dependencies
+        run: go mod download && go mod tidy
+
+      - name: Check git diff
+        run: git diff --exit-code